#!/usr/bin/env python

import sys
import json
import os
import subprocess
import re

try:
  # For python3
  import urllib.request
except ImportError:
  # For python2
  import imp
  import urllib2
  urllib = imp.new_module('urllib')
  urllib.request = urllib2

for change in sys.argv[1:]:
    print(change)
<<<<<<< HEAD
    f = urllib.request.urlopen('http://review.cyanogenmod.org/query?q=change:%s' % change)
    d = f.read().decode()
=======
    f = urllib.request.urlopen('http://review.cyanogenmod.com/query?q=change:%s' % change)
    d = f.read().decode(encoding='UTF-8')
>>>>>>> 10a057fa
    # gerrit doesnt actually return json. returns two json blobs, separate lines. bizarre.
    print(d)
    d = d.split('\n')[0]
    data = json.loads(d)
    project = data['project']

    plist = subprocess.Popen([os.environ['HOME']+"/bin/repo","list"], stdout=subprocess.PIPE)
    while(True):
        retcode = plist.poll()
        pline = plist.stdout.readline().rstrip()
        ppaths = re.split('\s*:\s*', pline.decode())
        if ppaths[1] == project:
            project = ppaths[0]
            break
        if(retcode is not None):
            break

    print(project)
    number = data['number']
    patch_count = 0
    junk = number[len(number) - 2:]

    if not os.path.isdir(project):
        sys.stderr.write('no project directory: %s' % project)
        sys.exit(1)

    while 0 != os.system('cd %s ; git fetch http://review.cyanogenmod.org/%s refs/changes/%s/%s/%s' % (project, data['project'], junk, number, patch_count + 1)):
        patch_count = patch_count + 1

    while 0 == os.system('cd %s ; git fetch http://review.cyanogenmod.org/%s refs/changes/%s/%s/%s' % (project, data['project'], junk, number, patch_count + 1)):
        patch_count = patch_count + 1

    os.system('cd %s ; git fetch http://review.cyanogenmod.org/%s refs/changes/%s/%s/%s' % (project, data['project'], junk, number, patch_count))
    os.system('cd %s ; git merge FETCH_HEAD' % project)<|MERGE_RESOLUTION|>--- conflicted
+++ resolved
@@ -18,13 +18,8 @@
 
 for change in sys.argv[1:]:
     print(change)
-<<<<<<< HEAD
     f = urllib.request.urlopen('http://review.cyanogenmod.org/query?q=change:%s' % change)
-    d = f.read().decode()
-=======
-    f = urllib.request.urlopen('http://review.cyanogenmod.com/query?q=change:%s' % change)
     d = f.read().decode(encoding='UTF-8')
->>>>>>> 10a057fa
     # gerrit doesnt actually return json. returns two json blobs, separate lines. bizarre.
     print(d)
     d = d.split('\n')[0]
